--- conflicted
+++ resolved
@@ -54,15 +54,11 @@
         EngineConfig::StaticFull {
             service_name,
             engine,
-<<<<<<< HEAD
+            card,
         } => {
             let engine = Arc::new(StreamingEngineAdapter::new(engine));
-            (Ingress::for_engine(engine)?, service_name)
+            (Ingress::for_engine(engine)?, service_name, card)
         }
-=======
-            card,
-        } => (Ingress::for_engine(engine)?, service_name, card),
->>>>>>> 94702c79
         EngineConfig::StaticCore {
             service_name,
             engine: inner_engine,
