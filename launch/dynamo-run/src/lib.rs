--- conflicted
+++ resolved
@@ -60,12 +60,8 @@
     /// A Full service engine does it's own tokenization and prompt formatting.
     StaticFull {
         service_name: String,
-<<<<<<< HEAD
         engine: Arc<dyn StreamingEngine>,
-=======
-        engine: OpenAIChatCompletionsStreamingEngine,
         card: Box<ModelDeploymentCard>,
->>>>>>> 94702c79
     },
 
     /// A core engine expects to be wrapped with pre/post processors that handle tokenization.
@@ -439,14 +435,9 @@
             let engine =
                 dynamo_engine_python::make_string_engine(cancel_token.clone(), &p, py_args).await?;
             EngineConfig::StaticFull {
-<<<<<<< HEAD
-                service_name: model_name,
-                engine: engine,
-=======
                 service_name: model_name.to_string(),
                 engine,
                 card: Box::new(ModelDeploymentCard::with_name_only(model_name)),
->>>>>>> 94702c79
             }
         }
         #[cfg(feature = "python")]
