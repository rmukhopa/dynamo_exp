--- conflicted
+++ resolved
@@ -59,11 +59,8 @@
     # Add top-level CLI commands
     bentoml_cli.add_command(cloud_command)
     bentoml_cli.add_single_command(bento_command, "build")
-<<<<<<< HEAD
     bentoml_cli.add_single_command(bento_command, "get")
     bentoml_cli.add_subcommands(start_command)
-=======
->>>>>>> ec2e7307
     bentoml_cli.add_subcommands(serve_command)
     bentoml_cli.add_subcommands(run_command)
     # bentoml_cli.add_command(deploy_command)
